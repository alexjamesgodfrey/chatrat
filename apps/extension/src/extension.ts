--- conflicted
+++ resolved
@@ -4,12 +4,9 @@
 import * as path from "path";
 import * as vscode from "vscode";
 import { AuthService } from "./authService";
-<<<<<<< HEAD
 import { ChatratViewProvider } from "./chatratViewProvider";
-=======
 import * as dataTransfer from "./dataTransfer";
 import { FileData } from "./dataTransfer";
->>>>>>> 5c32d389
 import { McpSlugResult, ProxyService } from "./proxyService";
 
 const OUTPUT_CHANNEL_NAME = "Chatrat";
@@ -75,19 +72,6 @@
         const content = document.getText();
         const size = Buffer.byteLength(content, "utf8");
 
-<<<<<<< HEAD
-        await proxyService.executeQuery([
-          {
-            sql: `INSERT INTO repository_files (repository_id, file_path, content, size, created_at)
-              VALUES (?, ?, ?, ?, CURRENT_TIMESTAMP)
-              ON CONFLICT(repository_id, file_path) DO UPDATE SET
-              content = excluded.content,
-              size = excluded.size,
-              created_at = CURRENT_TIMESTAMP`,
-            params: [repoId, repoRelativePath, content, size],
-          },
-        ]);
-=======
         await dataTransfer.upsertRepositoryFile(
           proxyService,
           repoId,
@@ -95,7 +79,6 @@
           content,
           size
         );
->>>>>>> 5c32d389
 
         debugLog(`Updated file in database: ${repoRelativePath}`);
       } catch (error: any) {
