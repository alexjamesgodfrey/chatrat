--- conflicted
+++ resolved
@@ -4,15 +4,12 @@
 import * as path from "path";
 import * as vscode from "vscode";
 import { AuthService } from "./authService";
-<<<<<<< HEAD
 import { ChatratViewProvider } from "./chatratViewProvider";
-import { ProxyService } from "./proxyService";
-=======
 import { McpSlugResult, ProxyService } from "./proxyService";
->>>>>>> 4abd443e
 
 const OUTPUT_CHANNEL_NAME = "Chatrat";
-const theOneAndOnlyOutputChannel = vscode.window.createOutputChannel(OUTPUT_CHANNEL_NAME);
+const theOneAndOnlyOutputChannel =
+  vscode.window.createOutputChannel(OUTPUT_CHANNEL_NAME);
 theOneAndOnlyOutputChannel.show(true);
 
 function debugLog(...args: any[]) {
@@ -42,7 +39,6 @@
   // Initialize authentication
   await authService.initialize();
 
-<<<<<<< HEAD
   const provider = new ChatratViewProvider(context.extensionUri, context);
   context.subscriptions.push(
     vscode.window.registerWebviewViewProvider(
@@ -50,44 +46,56 @@
       provider
     )
   );
-=======
   // Set up file save event handler
-  const fileWatcher = vscode.workspace.onDidSaveTextDocument(async (document) => {
-    debugLog("Saved: " + document.fileName);
-    debugLog("Full path: " + document.uri.fsPath);
-
-    if (!context.globalState.get(databaseProvisionedKey)) {
-      return;
-    }
-
-    try {
-      const workspaceFolder = vscode.workspace.workspaceFolders?.[0];
-      if (!workspaceFolder) return;
-
-      const repositoryName = path.basename(workspaceFolder.uri.fsPath);
-      const repoId = getRepositoryKey(repositoryName, workspaceFolder.uri.fsPath);
-      const relativePath = path.relative(workspaceFolder.uri.fsPath, document.uri.fsPath);
-      const repoRelativePath = path.join(repositoryName, relativePath).replace(/\\/g, "/");
-
-      const content = document.getText();
-      const size = Buffer.byteLength(content, 'utf8');
-
-      await proxyService.executeQuery([{
-        sql: `INSERT INTO repository_files (repository_id, file_path, content, size, created_at)
+  const fileWatcher = vscode.workspace.onDidSaveTextDocument(
+    async (document) => {
+      debugLog("Saved: " + document.fileName);
+      debugLog("Full path: " + document.uri.fsPath);
+
+      if (!context.globalState.get(databaseProvisionedKey)) {
+        return;
+      }
+
+      try {
+        const workspaceFolder = vscode.workspace.workspaceFolders?.[0];
+        if (!workspaceFolder) return;
+
+        const repositoryName = path.basename(workspaceFolder.uri.fsPath);
+        const repoId = getRepositoryKey(
+          repositoryName,
+          workspaceFolder.uri.fsPath
+        );
+        const relativePath = path.relative(
+          workspaceFolder.uri.fsPath,
+          document.uri.fsPath
+        );
+        const repoRelativePath = path
+          .join(repositoryName, relativePath)
+          .replace(/\\/g, "/");
+
+        const content = document.getText();
+        const size = Buffer.byteLength(content, "utf8");
+
+        await proxyService.executeQuery([
+          {
+            sql: `INSERT INTO repository_files (repository_id, file_path, content, size, created_at)
               VALUES (?, ?, ?, ?, CURRENT_TIMESTAMP)
               ON CONFLICT(repository_id, file_path) DO UPDATE SET
               content = excluded.content,
               size = excluded.size,
               created_at = CURRENT_TIMESTAMP`,
-        params: [repoId, repoRelativePath, content, size]
-      }]);
-
-      debugLog(`Updated file in database: ${repoRelativePath}`);
-    } catch (error: any) {
-      debugLog(`Failed to update file in database: ${error.message || error}`);
-    }
-  });
->>>>>>> 4abd443e
+            params: [repoId, repoRelativePath, content, size],
+          },
+        ]);
+
+        debugLog(`Updated file in database: ${repoRelativePath}`);
+      } catch (error: any) {
+        debugLog(
+          `Failed to update file in database: ${error.message || error}`
+        );
+      }
+    }
+  );
 
   // Register commands
   const sidebarCommand = vscode.commands.registerCommand(
@@ -379,7 +387,11 @@
         }
 
         progress.report({ message: "Storing files...", increment: 70 });
-        await reindexRepository(repositoryName, workspaceFolder.uri.fsPath, files);
+        await reindexRepository(
+          repositoryName,
+          workspaceFolder.uri.fsPath,
+          files
+        );
 
         progress.report({ message: "Complete!", increment: 100 });
 
